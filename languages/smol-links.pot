# Copyright (C) 2024 The Markup
# This file is distributed under the GPL-2.0-or-later.
msgid ""
msgstr ""
"Project-Id-Version: Smol Links 0.4.0\n"
"Report-Msgid-Bugs-To: https://wordpress.org/support/plugin/smol-links\n"
<<<<<<< HEAD
"POT-Creation-Date: 2024-06-07 17:03:24+00:00\n"
=======
"POT-Creation-Date: 2024-06-07 17:30:48+00:00\n"
>>>>>>> 145f5e3d
"MIME-Version: 1.0\n"
"Content-Type: text/plain; charset=utf-8\n"
"Content-Transfer-Encoding: 8bit\n"
"PO-Revision-Date: 2024-MO-DA HO:MI+ZONE\n"
"Last-Translator: FULL NAME <EMAIL@ADDRESS>\n"
"Language-Team: LANGUAGE <LL@li.org>\n"
"Language: en\n"
"Plural-Forms: nplurals=2; plural=(n != 1);\n"
"X-Poedit-Country: United States\n"
"X-Poedit-SourceCharset: UTF-8\n"
"X-Poedit-KeywordsList: "
"__;_e;_x:1,2c;_ex:1,2c;_n:1,2;_nx:1,2,4c;_n_noop:1,2;_nx_noop:1,2,3c;esc_"
"attr__;esc_html__;esc_attr_e;esc_html_e;esc_attr_x:1,2c;esc_html_x:1,2c;\n"
"X-Poedit-Basepath: ../\n"
"X-Poedit-SearchPath-0: .\n"
"X-Poedit-Bookmarks: \n"
"X-Textdomain-Support: yes\n"
"X-Generator: grunt-wp-i18n 1.0.3\n"

#. Plugin Name of the plugin/theme
msgid "Smol Links"
msgstr ""

#: src/Manager.php:214
msgid "Cannot connect to Shlink Server."
msgstr ""

#: src/Manager.php:215
msgid "Please configure Shlink API settings."
msgstr ""

#: src/Settings.php:79 src/Settings.php:109
msgid "Smol Links Settings"
msgstr ""

#: src/Settings.php:94
msgid "Server"
msgstr ""

#: src/Settings.php:100
msgid "Generating Shlinks"
msgstr ""

#: src/Settings.php:125
msgid "Base URL"
msgstr ""

#: src/Settings.php:132
msgid "API Key"
msgstr ""

#: src/Settings.php:142
msgid "Generate upon saving a post"
msgstr ""

#: src/Settings.php:150
msgid "Default domain"
msgstr ""

#: src/Settings.php:164
msgid "Please enter a base URL and API key."
msgstr ""

#: src/Settings.php:168
msgid "Invalid base URL: <code>%s</code>. Try adding <code>https://</code>."
msgstr ""

#: src/Settings.php:180
msgid "Error loading <code>%s</code>."
msgstr ""

#. Description of the plugin/theme
msgid "Create and manage Shlink short links from WordPress"
msgstr ""

#. Author of the plugin/theme
msgid "The Markup"
msgstr ""

#. Author URI of the plugin/theme
msgid "https://themarkup.org/"
msgstr ""<|MERGE_RESOLUTION|>--- conflicted
+++ resolved
@@ -4,11 +4,7 @@
 msgstr ""
 "Project-Id-Version: Smol Links 0.4.0\n"
 "Report-Msgid-Bugs-To: https://wordpress.org/support/plugin/smol-links\n"
-<<<<<<< HEAD
-"POT-Creation-Date: 2024-06-07 17:03:24+00:00\n"
-=======
 "POT-Creation-Date: 2024-06-07 17:30:48+00:00\n"
->>>>>>> 145f5e3d
 "MIME-Version: 1.0\n"
 "Content-Type: text/plain; charset=utf-8\n"
 "Content-Transfer-Encoding: 8bit\n"
@@ -40,44 +36,32 @@
 msgid "Please configure Shlink API settings."
 msgstr ""
 
-#: src/Settings.php:79 src/Settings.php:109
+#: src/Settings.php:79 src/Settings.php:106
 msgid "Smol Links Settings"
 msgstr ""
 
-#: src/Settings.php:94
+#: src/Settings.php:91
 msgid "Server"
 msgstr ""
 
-#: src/Settings.php:100
+#: src/Settings.php:97
 msgid "Generating Shlinks"
 msgstr ""
 
-#: src/Settings.php:125
+#: src/Settings.php:122
 msgid "Base URL"
 msgstr ""
 
-#: src/Settings.php:132
+#: src/Settings.php:129
 msgid "API Key"
 msgstr ""
 
-#: src/Settings.php:142
+#: src/Settings.php:139
 msgid "Generate upon saving a post"
 msgstr ""
 
-#: src/Settings.php:150
+#: src/Settings.php:147
 msgid "Default domain"
-msgstr ""
-
-#: src/Settings.php:164
-msgid "Please enter a base URL and API key."
-msgstr ""
-
-#: src/Settings.php:168
-msgid "Invalid base URL: <code>%s</code>. Try adding <code>https://</code>."
-msgstr ""
-
-#: src/Settings.php:180
-msgid "Error loading <code>%s</code>."
 msgstr ""
 
 #. Description of the plugin/theme
