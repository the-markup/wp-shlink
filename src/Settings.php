--- conflicted
+++ resolved
@@ -207,16 +207,7 @@
 	}
 
 	function base_url_field() {
-<<<<<<< HEAD
 		$value = $this->field_value('base_url');
-		echo '<input type="text" name="smol_links_options[base_url]" class="regular-text ltr" value="' . esc_attr($value) . '">';
-	}
-
-	function api_key_field() {
-		$value = $this->field_value('api_key');
-		echo '<input type="text" name="smol_links_options[api_key]" class="regular-text ltr" value="' . esc_attr($value) . '">';
-=======
-		$value = htmlentities($this->plugin->options->get('base_url'));
 		echo '<input 
 				type="url" 
 				placeholder="https://example.com" 
@@ -229,9 +220,8 @@
 	}
 
 	function api_key_field() {
-		$value = htmlentities($this->plugin->options->get('api_key'));
+		$value = $this->field_value('api_key');
 		echo '<input type="text" name="smol_links_options[api_key]" class="regular-text ltr" value="' . esc_attr($value) . '" required>';
->>>>>>> 145f5e3d
 	}
 
 	function generate_on_save_field() {
